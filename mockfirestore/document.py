--- conflicted
+++ resolved
@@ -144,8 +144,7 @@
     _update_data(increments, 0)
     _update_data(arr_unions, [])
 
-<<<<<<< HEAD
-    document.update(data)
+    _apply_updates(document, data)
     _apply_deletes(document, deletes)
     _apply_arr_deletes(document, arr_deletes)
 
@@ -166,12 +165,9 @@
             except ValueError:
                 pass
         set_by_path(document, path, value)
-=======
-    _apply_updates(document, data)
 
 
 def _apply_updates(document: Dict[str, Any], data: Dict[str, Any]):
     for key in list(data.keys()):
         path = key.split(".")
-        set_by_path(document, path, data[key], create_nested=True)
->>>>>>> ae828eb4
+        set_by_path(document, path, data[key], create_nested=True)